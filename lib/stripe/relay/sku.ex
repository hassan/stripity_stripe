defmodule Stripe.Sku do
  @moduledoc """
  Work with Stripe SKU objects.

  Stripe API reference: https://stripe.com/docs/api#sku_object
  """

  use Stripe.Entity
  import Stripe.Request

  @type t :: %__MODULE__{
<<<<<<< HEAD
          id: Stripe.id(),
          object: String.t(),
          active: boolean,
          attributes: %{
            optional(String.t()) => String.t()
          },
          created: Stripe.timestamp(),
          currency: String.t(),
          image: String.t(),
          inventory: %{
            quantity: nil | non_neg_integer,
            type: :finite | :bucket | :infinite,
            value: nil | :in_stock | :limited | :out_of_stock
          },
          livemode: boolean,
          metadata: %{
            optional(String.t()) => String.t()
          },
          package_dimensions:
            nil
            | %{
                height: float,
                length: float,
                weight: float,
                width: float
              },
          price: non_neg_integer,
          product: Stripe.id() | Stripe.Product.t(),
          updated: Stripe.timestamp()
        }
=======
               id: Stripe.id,
               object: String.t,
               active: boolean,
               attributes: %{
                 optional(String.t) => String.t
               },
               created: Stripe.timestamp,
               currency: String.t,
               image: String.t,
               inventory: %{
                 quantity: non_neg_integer | nil,
                 type: String.t,
                 value: String.t | nil,
               },
               livemode: boolean,
               metadata: Stripe.Types.metadata,
               package_dimensions: %{
                 height: float,
                 length: float,
                 weight: float,
                 width: float
               } | nil,
               price: non_neg_integer,
               product: Stripe.id | Stripe.Product.t,
               updated: Stripe.timestamp
             }
>>>>>>> 10e5fd18

  defstruct [
    :id,
    :object,
    :active,
    :attributes,
    :created,
    :currency,
    :image,
    :inventory,
    :livemode,
    :metadata,
    :package_dimensions,
    :price,
    :product,
    :updated
  ]

  @plural_endpoint "skus"

  def list(params \\ %{}, opts \\ []) do
    new_request(opts)
    |> put_endpoint(@plural_endpoint)
    |> put_method(:get)
    |> put_params(params)
    |> make_request()
  end
end<|MERGE_RESOLUTION|>--- conflicted
+++ resolved
@@ -9,7 +9,6 @@
   import Stripe.Request
 
   @type t :: %__MODULE__{
-<<<<<<< HEAD
           id: Stripe.id(),
           object: String.t(),
           active: boolean,
@@ -40,34 +39,6 @@
           product: Stripe.id() | Stripe.Product.t(),
           updated: Stripe.timestamp()
         }
-=======
-               id: Stripe.id,
-               object: String.t,
-               active: boolean,
-               attributes: %{
-                 optional(String.t) => String.t
-               },
-               created: Stripe.timestamp,
-               currency: String.t,
-               image: String.t,
-               inventory: %{
-                 quantity: non_neg_integer | nil,
-                 type: String.t,
-                 value: String.t | nil,
-               },
-               livemode: boolean,
-               metadata: Stripe.Types.metadata,
-               package_dimensions: %{
-                 height: float,
-                 length: float,
-                 weight: float,
-                 width: float
-               } | nil,
-               price: non_neg_integer,
-               product: Stripe.id | Stripe.Product.t,
-               updated: Stripe.timestamp
-             }
->>>>>>> 10e5fd18
 
   defstruct [
     :id,
